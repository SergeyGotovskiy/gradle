/*
 * Copyright 2012 the original author or authors.
 *
 * Licensed under the Apache License, Version 2.0 (the "License");
 * you may not use this file except in compliance with the License.
 * You may obtain a copy of the License at
 *
 *      http://www.apache.org/licenses/LICENSE-2.0
 *
 * Unless required by applicable law or agreed to in writing, software
 * distributed under the License is distributed on an "AS IS" BASIS,
 * WITHOUT WARRANTIES OR CONDITIONS OF ANY KIND, either express or implied.
 * See the License for the specific language governing permissions and
 * limitations under the License.
 */
package org.gradle.api.plugins.quality.internal;

import com.google.common.base.Function;
import com.google.common.collect.ImmutableMap;
import com.google.common.collect.Iterables;
import com.google.common.util.concurrent.Callables;
import org.gradle.api.Action;
import org.gradle.api.Plugin;
import org.gradle.api.Task;
import org.gradle.api.artifacts.Configuration;
import org.gradle.api.internal.ConventionMapping;
import org.gradle.api.internal.IConventionAware;
import org.gradle.api.internal.project.ProjectInternal;
import org.gradle.api.plugins.JavaBasePlugin;
import org.gradle.api.plugins.JavaPluginExtension;
import org.gradle.api.plugins.ReportingBasePlugin;
import org.gradle.api.plugins.quality.CodeQualityExtension;
import org.gradle.api.reporting.ReportingExtension;
import org.gradle.api.tasks.SourceSet;
import org.gradle.api.tasks.SourceSetContainer;
import org.gradle.internal.Cast;

import java.io.File;
import java.util.ArrayList;
import java.util.Map;
import java.util.concurrent.Callable;

public abstract class AbstractCodeQualityPlugin<T> implements Plugin<ProjectInternal> {

    protected static ConventionMapping conventionMappingOf(Object object) {
        return ((IConventionAware) object).getConventionMapping();
    }

    protected ProjectInternal project;
    protected CodeQualityExtension extension;

    @Override
    public final void apply(ProjectInternal project) {
        this.project = project;

        beforeApply();
        project.getPluginManager().apply(ReportingBasePlugin.class);
        createConfigurations();
        extension = createExtension();
        configureExtensionRule();
        configureTaskRule();
        configureSourceSetRule();
        configureCheckTask();
    }

    protected abstract String getToolName();

    protected abstract Class<T> getTaskType();

    private Class<? extends Task> getCastedTaskType() {
        return Cast.uncheckedCast(getTaskType());
    }

    protected String getTaskBaseName() {
        return getToolName().toLowerCase();
    }

    protected String getConfigurationName() {
        return getToolName().toLowerCase();
    }

    protected String getReportName() {
        return getToolName().toLowerCase();
    }

    @SuppressWarnings("rawtypes")
    protected Class<? extends Plugin> getBasePlugin() {
        return JavaBasePlugin.class;
    }

    protected void beforeApply() {
    }

    protected void createConfigurations() {
        Configuration configuration = project.getConfigurations().create(getConfigurationName());
        configuration.setVisible(false);
        configuration.setTransitive(true);
        configuration.setDescription("The " + getToolName() + " libraries to be used for this project.");
<<<<<<< HEAD
        ((DeprecatableConfiguration) configuration).setCanBeConsumed(false);
=======
        configuration.setCanBeResolved(true);
        configuration.setCanBeConsumed(false);

>>>>>>> 2f7485ab
        // Don't need these things, they're provided by the runtime
        configuration.exclude(excludeProperties("ant", "ant"));
        configuration.exclude(excludeProperties("org.apache.ant", "ant"));
        configuration.exclude(excludeProperties("org.apache.ant", "ant-launcher"));
        configuration.exclude(excludeProperties("org.slf4j", "slf4j-api"));
        configuration.exclude(excludeProperties("org.slf4j", "jcl-over-slf4j"));
        configuration.exclude(excludeProperties("org.slf4j", "log4j-over-slf4j"));
        configuration.exclude(excludeProperties("commons-logging", "commons-logging"));
        configuration.exclude(excludeProperties("log4j", "log4j"));
        configureConfiguration(configuration);
    }

    protected abstract void configureConfiguration(Configuration configuration);

    private Map<String, String> excludeProperties(String group, String module) {
        return ImmutableMap.<String, String>builder()
            .put("group", group)
            .put("module", module)
            .build();
    }

    protected abstract CodeQualityExtension createExtension();

    @SuppressWarnings("rawtypes")
    private void configureExtensionRule() {
        final ConventionMapping extensionMapping = conventionMappingOf(extension);
        extensionMapping.map("sourceSets", Callables.returning(new ArrayList<>()));
        extensionMapping.map("reportsDir", new Callable<File>() {
            @Override
            public File call() {
                return project.getExtensions().getByType(ReportingExtension.class).file(getReportName());
            }
        });
        withBasePlugin(new Action<Plugin>() {
            @Override
            public void execute(Plugin plugin) {
                extensionMapping.map("sourceSets", new Callable<SourceSetContainer>() {
                    @Override
                    public SourceSetContainer call() {
                        return getJavaPluginExtension().getSourceSets();
                    }
                });
            }
        });
    }

    @SuppressWarnings("unchecked")
    private void configureTaskRule() {
        project.getTasks().withType(getCastedTaskType()).configureEach(new Action<Task>() {
            @Override
            public void execute(Task task) {
                String prunedName = task.getName().replaceFirst(getTaskBaseName(), "");
                if (prunedName.isEmpty()) {
                    prunedName = task.getName();
                }
                prunedName = ("" + prunedName.charAt(0)).toLowerCase() + prunedName.substring(1);
                configureTaskDefaults((T) task, prunedName);
            }
        });
    }

    protected void configureTaskDefaults(T task, String baseName) {
    }

    @SuppressWarnings("rawtypes")
    private void configureSourceSetRule() {
        withBasePlugin(new Action<Plugin>() {
            @Override
            public void execute(Plugin plugin) {
                configureForSourceSets(getJavaPluginExtension().getSourceSets());
            }
        });
    }

    @SuppressWarnings("unchecked")
    private void configureForSourceSets(SourceSetContainer sourceSets) {
        sourceSets.all(new Action<SourceSet>() {
            @Override
            public void execute(final SourceSet sourceSet) {
                project.getTasks().register(sourceSet.getTaskName(getTaskBaseName(), null), getCastedTaskType(), new Action<Task>() {
                    @Override
                    public void execute(Task task) {
                        configureForSourceSet(sourceSet, (T) task);
                    }
                });
            }
        });
    }

    protected void configureForSourceSet(SourceSet sourceSet, T task) {
    }

    @SuppressWarnings("rawtypes")
    private void configureCheckTask() {
        withBasePlugin(new Action<Plugin>() {
            @Override
            public void execute(Plugin plugin) {
                configureCheckTaskDependents();
            }
        });
    }

    private void configureCheckTaskDependents() {
        final String taskBaseName = getTaskBaseName();
        project.getTasks().named(JavaBasePlugin.CHECK_TASK_NAME, new Action<Task>() {
            @Override
            public void execute(Task task) {
                task.dependsOn(new Callable<Object>() {
                    @Override
                    public Object call() {
                        return Iterables.transform(extension.getSourceSets(), new Function<SourceSet, String>() {
                            @Override
                            public String apply(SourceSet sourceSet) {
                                return sourceSet.getTaskName(taskBaseName, null);
                            }
                        });
                    }
                });
            }
        });
    }

    @SuppressWarnings("rawtypes")
    protected void withBasePlugin(Action<Plugin> action) {
        project.getPlugins().withType(getBasePlugin(), action);
    }

    protected JavaPluginExtension getJavaPluginExtension() {
        return project.getExtensions().getByType(JavaPluginExtension.class);
    }
}<|MERGE_RESOLUTION|>--- conflicted
+++ resolved
@@ -96,13 +96,9 @@
         configuration.setVisible(false);
         configuration.setTransitive(true);
         configuration.setDescription("The " + getToolName() + " libraries to be used for this project.");
-<<<<<<< HEAD
-        ((DeprecatableConfiguration) configuration).setCanBeConsumed(false);
-=======
         configuration.setCanBeResolved(true);
         configuration.setCanBeConsumed(false);
 
->>>>>>> 2f7485ab
         // Don't need these things, they're provided by the runtime
         configuration.exclude(excludeProperties("ant", "ant"));
         configuration.exclude(excludeProperties("org.apache.ant", "ant"));
