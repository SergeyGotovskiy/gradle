--- conflicted
+++ resolved
@@ -515,7 +515,6 @@
         outputs.deletedClasses("Class\$Name")
         outputs.recompiledClasses("Class\$Name1", "Main")
     }
-<<<<<<< HEAD
 
     def "old classes are restored after the compile failure"() {
         source("class A {}", "class B {}")
@@ -632,6 +631,4 @@
         compileTransactionDir.exists()
         compileTransactionDir.file("stash-dir/A.class.uniqueId0").exists()
     }
-=======
->>>>>>> 9be77ef7
 }