/*
 * Copyright 2019 the original author or authors.
 *
 * Licensed under the Apache License, Version 2.0 (the "License");
 * you may not use this file except in compliance with the License.
 * You may obtain a copy of the License at
 *
 *      http://www.apache.org/licenses/LICENSE-2.0
 *
 * Unless required by applicable law or agreed to in writing, software
 * distributed under the License is distributed on an "AS IS" BASIS,
 * WITHOUT WARRANTIES OR CONDITIONS OF ANY KIND, either express or implied.
 * See the License for the specific language governing permissions and
 * limitations under the License.
 */
package org.gradle.internal.service.scopes;

import org.gradle.StartParameter;
import org.gradle.api.internal.cache.StringInterner;
import org.gradle.api.internal.changedetection.state.DefaultExecutionHistoryCacheAccess;
import org.gradle.api.problems.Problems;
import org.gradle.cache.FileLockManager;
import org.gradle.cache.PersistentCache;
import org.gradle.cache.internal.InMemoryCacheDecoratorFactory;
import org.gradle.cache.scopes.BuildScopedCacheBuilderFactory;
import org.gradle.caching.internal.controller.BuildCacheController;
import org.gradle.initialization.BuildCancellationToken;
import org.gradle.internal.event.ListenerManager;
import org.gradle.internal.execution.BuildOutputCleanupRegistry;
import org.gradle.internal.execution.ExecutionEngine;
import org.gradle.internal.execution.OutputChangeListener;
import org.gradle.internal.execution.OutputSnapshotter;
import org.gradle.internal.execution.WorkInputListeners;
import org.gradle.internal.execution.history.ExecutionHistoryCacheAccess;
import org.gradle.internal.execution.history.ExecutionHistoryStore;
import org.gradle.internal.execution.history.ImmutableWorkspaceMetadataStore;
import org.gradle.internal.execution.history.OutputFilesRepository;
import org.gradle.internal.execution.history.OutputsCleaner;
import org.gradle.internal.execution.history.OverlappingOutputDetector;
import org.gradle.internal.execution.history.changes.ExecutionStateChangeDetector;
import org.gradle.internal.execution.history.impl.DefaultExecutionHistoryStore;
import org.gradle.internal.execution.history.impl.DefaultOutputFilesRepository;
import org.gradle.internal.execution.impl.DefaultExecutionEngine;
import org.gradle.internal.execution.steps.AssignImmutableWorkspaceStep;
import org.gradle.internal.execution.steps.AssignMutableWorkspaceStep;
import org.gradle.internal.execution.steps.BroadcastChangingOutputsStep;
import org.gradle.internal.execution.steps.BuildCacheStep;
import org.gradle.internal.execution.steps.CancelExecutionStep;
import org.gradle.internal.execution.steps.CaptureIncrementalStateBeforeExecutionStep;
import org.gradle.internal.execution.steps.CaptureNonIncrementalStateBeforeExecutionStep;
import org.gradle.internal.execution.steps.CaptureOutputsAfterExecutionStep;
import org.gradle.internal.execution.steps.ChangingOutputsContext;
import org.gradle.internal.execution.steps.ChoosePipelineStep;
import org.gradle.internal.execution.steps.ExecuteStep;
import org.gradle.internal.execution.steps.ExecuteWorkBuildOperationFiringStep;
import org.gradle.internal.execution.steps.HandleStaleOutputsStep;
import org.gradle.internal.execution.steps.IdentifyStep;
import org.gradle.internal.execution.steps.IdentityCacheStep;
import org.gradle.internal.execution.steps.IdentityContext;
import org.gradle.internal.execution.steps.LoadPreviousExecutionStateStep;
import org.gradle.internal.execution.steps.NeverUpToDateStep;
import org.gradle.internal.execution.steps.NoInputChangesStep;
import org.gradle.internal.execution.steps.OverlappingOutputsFilter;
import org.gradle.internal.execution.steps.PreCreateOutputParentsStep;
import org.gradle.internal.execution.steps.RemovePreviousOutputsStep;
import org.gradle.internal.execution.steps.ResolveChangesStep;
import org.gradle.internal.execution.steps.ResolveIncrementalCachingStateStep;
import org.gradle.internal.execution.steps.ResolveInputChangesStep;
import org.gradle.internal.execution.steps.ResolveNonIncrementalCachingStateStep;
import org.gradle.internal.execution.steps.Result;
import org.gradle.internal.execution.steps.SkipEmptyIncrementalWorkStep;
import org.gradle.internal.execution.steps.SkipUpToDateStep;
import org.gradle.internal.execution.steps.Step;
import org.gradle.internal.execution.steps.StoreExecutionStateStep;
import org.gradle.internal.execution.steps.TimeoutStep;
import org.gradle.internal.execution.steps.ValidateStep;
import org.gradle.internal.execution.steps.WorkspaceResult;
import org.gradle.internal.execution.steps.legacy.MarkSnapshottingInputsFinishedStep;
import org.gradle.internal.execution.steps.legacy.MarkSnapshottingInputsStartedStep;
import org.gradle.internal.execution.timeout.TimeoutHandler;
import org.gradle.internal.file.Deleter;
import org.gradle.internal.hash.ClassLoaderHierarchyHasher;
import org.gradle.internal.id.UniqueId;
import org.gradle.internal.operations.BuildOperationExecutor;
import org.gradle.internal.operations.CurrentBuildOperationRef;
import org.gradle.internal.scopeids.id.BuildInvocationScopeId;
import org.gradle.internal.vfs.FileSystemAccess;
import org.gradle.internal.vfs.VirtualFileSystem;
import org.gradle.util.GradleVersion;

import java.util.Collections;
import java.util.function.Supplier;

import static org.gradle.internal.execution.steps.AfterExecutionOutputFilter.NO_FILTER;

public class ExecutionGradleServices {
    ExecutionHistoryCacheAccess createCacheAccess(BuildScopedCacheBuilderFactory cacheBuilderFactory) {
        return new DefaultExecutionHistoryCacheAccess(cacheBuilderFactory);
    }

    ExecutionHistoryStore createExecutionHistoryStore(
        ExecutionHistoryCacheAccess executionHistoryCacheAccess,
        InMemoryCacheDecoratorFactory inMemoryCacheDecoratorFactory,
        StringInterner stringInterner,
        ClassLoaderHierarchyHasher classLoaderHasher
    ) {
        return new DefaultExecutionHistoryStore(
            executionHistoryCacheAccess,
            inMemoryCacheDecoratorFactory,
            stringInterner,
            classLoaderHasher
        );
    }

    OutputFilesRepository createOutputFilesRepository(BuildScopedCacheBuilderFactory cacheBuilderFactory, InMemoryCacheDecoratorFactory inMemoryCacheDecoratorFactory) {
        PersistentCache cacheAccess = cacheBuilderFactory
            .createCrossVersionCacheBuilder("buildOutputCleanup")
            .withDisplayName("Build Output Cleanup Cache")
            .withInitialLockMode(FileLockManager.LockMode.OnDemand)
            .withProperties(Collections.singletonMap("gradle.version", GradleVersion.current().getVersion()))
            .open();
        return new DefaultOutputFilesRepository(cacheAccess, inMemoryCacheDecoratorFactory);
    }

    OutputChangeListener createOutputChangeListener(ListenerManager listenerManager) {
        return listenerManager.getBroadcaster(OutputChangeListener.class);
    }

    public ExecutionEngine createExecutionEngine(
        BuildCacheController buildCacheController,
        BuildCancellationToken cancellationToken,
        BuildInvocationScopeId buildInvocationScopeId,
        BuildOperationExecutor buildOperationExecutor,
        BuildOutputCleanupRegistry buildOutputCleanupRegistry,
        ClassLoaderHierarchyHasher classLoaderHierarchyHasher,
        CurrentBuildOperationRef currentBuildOperationRef,
        Deleter deleter,
        ExecutionStateChangeDetector changeDetector,
        FileSystemAccess fileSystemAccess,
        ImmutableWorkspaceMetadataStore immutableWorkspaceMetadataStore,
        OutputChangeListener outputChangeListener,
        WorkInputListeners workInputListeners, OutputFilesRepository outputFilesRepository,
        OutputSnapshotter outputSnapshotter,
        OverlappingOutputDetector overlappingOutputDetector,
        StartParameter startParameter,
        TimeoutHandler timeoutHandler,
        ValidateStep.ValidationWarningRecorder validationWarningRecorder,
        VirtualFileSystem virtualFileSystem,
        Problems problems
    ) {
        UniqueId buildId = buildInvocationScopeId.getId();
        Supplier<OutputsCleaner> skipEmptyWorkOutputsCleanerSupplier = () -> new OutputsCleaner(deleter, buildOutputCleanupRegistry::isOutputOwnedByBuild, buildOutputCleanupRegistry::isOutputOwnedByBuild);
        boolean emitBuildCacheDebugLogging = startParameter.isBuildCacheDebugLogging();

        // @formatter:off
        // CHECKSTYLE:OFF
        Step<ChangingOutputsContext,Result> sharedExecutionPipeline =
            new PreCreateOutputParentsStep<>(
            new TimeoutStep<>(timeoutHandler, currentBuildOperationRef,
            new CancelExecutionStep<>(cancellationToken,
            new ExecuteStep<>(buildOperationExecutor
        ))));

        Step<IdentityContext,WorkspaceResult> immutablePipeline =
            new AssignImmutableWorkspaceStep<>(deleter, fileSystemAccess, immutableWorkspaceMetadataStore, outputSnapshotter,
            new MarkSnapshottingInputsStartedStep<>(
            new CaptureNonIncrementalStateBeforeExecutionStep<>(buildOperationExecutor, classLoaderHierarchyHasher,
            new ValidateStep<>(virtualFileSystem, validationWarningRecorder,
            new ResolveNonIncrementalCachingStateStep<>(buildCacheController, emitBuildCacheDebugLogging,
            new MarkSnapshottingInputsFinishedStep<>(
            new NeverUpToDateStep<>(
            new BuildCacheStep<>(buildCacheController, deleter, fileSystemAccess, outputChangeListener,
            new CaptureOutputsAfterExecutionStep<>(buildOperationExecutor, buildId, outputSnapshotter, NO_FILTER,
            new NoInputChangesStep<>(
            new BroadcastChangingOutputsStep<>(outputChangeListener,
            sharedExecutionPipeline
        )))))))))));

        Step<IdentityContext,WorkspaceResult> mutablePipeline =
            new AssignMutableWorkspaceStep<>(
            new HandleStaleOutputsStep<>(buildOperationExecutor, buildOutputCleanupRegistry,  deleter, outputChangeListener, outputFilesRepository,
            new LoadPreviousExecutionStateStep<>(
            new MarkSnapshottingInputsStartedStep<>(
            new SkipEmptyIncrementalWorkStep(outputChangeListener, workInputListeners, skipEmptyWorkOutputsCleanerSupplier,
            new CaptureIncrementalStateBeforeExecutionStep<>(buildOperationExecutor, classLoaderHierarchyHasher, outputSnapshotter, overlappingOutputDetector,
            new ValidateStep<>(virtualFileSystem, validationWarningRecorder,
<<<<<<< HEAD
            new ResolveChangesStep<>(changeDetector, emitBuildCacheDebugLogging,
            new ResolveIncrementalCachingStateStep<>(buildCacheController, emitBuildCacheDebugLogging,
=======
            new ResolveChangesStep<>(changeDetector,
            new ResolveIncrementalCachingStateStep<>(buildCacheController,
>>>>>>> 738fc2d7
            new MarkSnapshottingInputsFinishedStep<>(
            new SkipUpToDateStep<>(
            new StoreExecutionStateStep<>(
            new BuildCacheStep<>(buildCacheController, deleter, fileSystemAccess, outputChangeListener,
            new ResolveInputChangesStep<>(
            new CaptureOutputsAfterExecutionStep<>(buildOperationExecutor, buildId, outputSnapshotter, new OverlappingOutputsFilter(),
            new BroadcastChangingOutputsStep<>(outputChangeListener,
            new RemovePreviousOutputsStep<>(deleter, outputChangeListener,
            sharedExecutionPipeline
        )))))))))))))))));

        return new DefaultExecutionEngine(
            new IdentifyStep<>(buildOperationExecutor,
            new IdentityCacheStep<>(
            new ExecuteWorkBuildOperationFiringStep<>(buildOperationExecutor,
            new ChoosePipelineStep<>(
                immutablePipeline,
                mutablePipeline
        )))));
        // CHECKSTYLE:ON
        // @formatter:on
    }
}<|MERGE_RESOLUTION|>--- conflicted
+++ resolved
@@ -184,13 +184,8 @@
             new SkipEmptyIncrementalWorkStep(outputChangeListener, workInputListeners, skipEmptyWorkOutputsCleanerSupplier,
             new CaptureIncrementalStateBeforeExecutionStep<>(buildOperationExecutor, classLoaderHierarchyHasher, outputSnapshotter, overlappingOutputDetector,
             new ValidateStep<>(virtualFileSystem, validationWarningRecorder,
-<<<<<<< HEAD
-            new ResolveChangesStep<>(changeDetector, emitBuildCacheDebugLogging,
+            new ResolveChangesStep<>(changeDetector,
             new ResolveIncrementalCachingStateStep<>(buildCacheController, emitBuildCacheDebugLogging,
-=======
-            new ResolveChangesStep<>(changeDetector,
-            new ResolveIncrementalCachingStateStep<>(buildCacheController,
->>>>>>> 738fc2d7
             new MarkSnapshottingInputsFinishedStep<>(
             new SkipUpToDateStep<>(
             new StoreExecutionStateStep<>(
