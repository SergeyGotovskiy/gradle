--- conflicted
+++ resolved
@@ -66,17 +66,10 @@
     def "can generate starts script generation with custom user configuration"() {
         given:
         buildFile << """
-<<<<<<< HEAD
             application {
                 applicationName = 'myApp'
                 applicationDefaultJvmArgs = ["-Dgreeting.language=en", "-DappId=\${project.name - ':'}"]
             }
-=======
-        application {
-            applicationName = 'myApp'
-            applicationDefaultJvmArgs = ["-Dgreeting.language=en", "-DappId=\${project.name - ':'}"]
-        }
->>>>>>> 463a0116
         """
 
         when:
@@ -277,15 +270,10 @@
     def "executables can be placed at the root of the distribution"() {
         given:
         buildFile << """
-<<<<<<< HEAD
             application {
                 executableDir = ''
             }
         """
-=======
-application.executableDir = ''
-"""
->>>>>>> 463a0116
         when:
         run "installDist"
 
@@ -303,15 +291,10 @@
     def "executables can be placed in a custom directory"() {
         given:
         buildFile << """
-<<<<<<< HEAD
             application {
                 executableDir = 'foo/bar'
             }
         """
-=======
-application.executableDir = 'foo/bar'
-"""
->>>>>>> 463a0116
         when:
         run "installDist"
 
@@ -502,7 +485,6 @@
     def "can use APP_HOME in DEFAULT_JVM_OPTS with custom start script"() {
         given:
         buildFile << """
-<<<<<<< HEAD
             application {
                 applicationDefaultJvmArgs = ["-DappHomeSystemProp=REPLACE_THIS_WITH_APP_HOME"]
             }
@@ -514,9 +496,6 @@
                 }
             }
         """
-=======
-application.applicationDefaultJvmArgs = ["-DappHomeSystemProp=REPLACE_THIS_WITH_APP_HOME"]
->>>>>>> 463a0116
 
         when:
         succeeds('installDist')
