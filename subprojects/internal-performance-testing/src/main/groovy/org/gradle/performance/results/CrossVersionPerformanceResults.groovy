--- conflicted
+++ resolved
@@ -71,8 +71,6 @@
     }
 
     void assertCurrentVersionHasNotRegressed() {
-<<<<<<< HEAD
-=======
         if (hasRegressionChecks()) {
             def slower = checkBaselineVersion({ it.significantlyFasterThan(current) }, { it.getSpeedStatsAgainst(displayName, current) })
             if (slower) {
@@ -82,7 +80,6 @@
     }
 
     void assertCurrentVersionHasNotRegressedWithHighRelativeMedianDifference() {
->>>>>>> b886a4a6
         if (hasRegressionChecks()) {
             def slower = checkBaselineVersion({ it.significantlyFasterThan(current) && it.significantlyFasterByMedianThan(current) }, { it.getSpeedStatsAgainst(displayName, current) })
             if (slower) {
