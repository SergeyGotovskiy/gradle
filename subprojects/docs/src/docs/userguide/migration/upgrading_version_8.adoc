// Copyright 2022 the original author or authors.
//
// Licensed under the Apache License, Version 2.0 (the "License");
// you may not use this file except in compliance with the License.
// You may obtain a copy of the License at
//
//      http://www.apache.org/licenses/LICENSE-2.0
//
// Unless required by applicable law or agreed to in writing, software
// distributed under the License is distributed on an "AS IS" BASIS,
// WITHOUT WARRANTIES OR CONDITIONS OF ANY KIND, either express or implied.
// See the License for the specific language governing permissions and
// limitations under the License.

[[upgrading_version_8]]
= Upgrading your build from Gradle 8.x to the latest

This chapter provides the information you need to migrate your Gradle 8.x builds to the latest Gradle release.
For migrating from Gradle 4.x, 5.x, 6.x, or 7.x, see the <<upgrading_version_7.adoc#upgrading_version_7, older migration guide>> first.

We recommend the following steps for all users:

. Try running `gradle help --scan` and view the https://gradle.com/enterprise/releases/2018.4/#identify-usages-of-deprecated-gradle-functionality[deprecations view] of the generated build scan.
+
image::deprecations.png[Deprecations View of a Gradle Build Scan]
+
This is so you can see any deprecation warnings that apply to your build.
+
Alternatively, you could run `gradle help --warning-mode=all` to see the deprecations in the console, though it may not report as much detailed information.
. Update your plugins.
+
Some plugins will break with this new version of Gradle, for example because they use internal APIs that have been removed or changed.
The previous step will help you identify potential problems by issuing deprecation warnings when a plugin does try to use a deprecated part of the API.
+
. Run `gradle wrapper --gradle-version {gradleVersion}` to update the project to {gradleVersion}.
. Try to run the project and debug any errors using the <<troubleshooting.adoc#troubleshooting, Troubleshooting Guide>>.

[[changes_8.2]]
== Upgrading from 8.1 and earlier

<<<<<<< HEAD
=== Potential breaking changes

==== Kotlin DSL scripts emit compilation warnings

=== Deprecations

[[deprecated_configuration_usage]]
==== Using configurations incorrectly

Gradle will now warn at runtime when methods are called on Configurations that are not consistent with their intended usage.

This change is part of a larger ongoing effort to make the intended behavior of configurations more consistent and predictable, and to unlock further speed and memory improvements in this area of Gradle.

Starting in Gradle 9.0, using a configuration inconsistently with its intended usage will be prohibited. 

TODO: MORE GENERAL ADVICE ON CREATING NEW EXTENDING CONFIGURATIONS, ETC.???
=======
=== Deprecations

[[compile_options_generated_sources_directory]]
==== `link:{javadocPath}/org/gradle/api/tasks/compile/CompileOptions.html[CompileOptions]` method deprecations

The following methods on `CompileOptions` are deprecated:

- `getAnnotationProcessorGeneratedSourcesDirectory()`
- `setAnnotationProcessorGeneratedSourcesDirectory(File)`
- `setAnnotationProcessorGeneratedSourcesDirectory(Provider<File>)`

Current usages of these methods should migrate to `link:{javadocPath}/org/gradle/api/tasks/compile/CompileOptions.html#getGeneratedSourceOutputDirectory--[DirectoryProperty getGeneratedSourceOutputDirectory()]`
>>>>>>> c7ab6931

[[changes_8.1]]
== Upgrading from 8.0 and earlier

=== Potential breaking changes

==== Kotlin DSL scripts emit compilation warnings

Compilation warnings from Kotlin DSL scripts are printed to the console output.
For example, the use of deprecated APIs in Kotlin DSL will emit warnings each time the script is compiled.

This is a potentially breaking change if you are consuming the console output of Gradle builds.

=== Deprecations

[[configurations_allowed_usage]]
==== Mutating core plugin configuration usage

The allowed usage of a configuration should be immutable after creation.
Mutating the allowed usage on a configuration created by a Gradle core plugin is deprecated.
This includes calling any of the following `Configuration` methods:

- `setCanBeConsumed(boolean)`
- `setCanBeResolved(boolean)`

These methods now emit deprecation warnings on these configurations, except for certain special cases which make allowances for the existing behavior of popular plugins.
This rule does not yet apply to detached configurations or configurations created
in buildscripts and third-party plugins.
Calling `setCanBeConsumed(false)` on `apiElements` or `runtimeElements`
is not yet deprecated in order to avoid warnings that would be otherwise emitted when
using select popular third-party plugins.

This change is part of a larger ongoing effort to make the intended behavior of configurations more consistent and predictable, and to unlock further speed and memory improvements in this area of Gradle.

The ability to change the allowed usage of a configuration after creation will be removed in Gradle 9.0.

[[java_extension_without_java_component]]
==== Calling select methods on the `JavaPluginExtension` without the `java` component present

Starting in Gradle 8.1, calling any of the following methods on `JavaPluginExtension` without
the presence of the default `java` component is deprecated:

- `withJavadocJar()`
- `withSourcesJar()`
- `consistentResolution(Action)`

This `java` component is added by the `JavaPlugin`, which is applied by any of the Gradle JVM plugins including:

- `java-library`
- `application`
- `groovy`
- `scala`

Starting in Gradle 9.0, calling any of the above listed methods without the presence of the default `java` component
will become an error.

[[war_plugin_configure_configurations]]
==== `WarPlugin#configureConfiguration(ConfigurationContainer)`

Starting in Gradle 8.1, calling `WarPlugin#configureConfiguration(ConfigurationContainer)` is deprecated. This method was
intended for internal use and was never intended to be used as part of the public interface.

Starting in Gradle 9.0, this method will be removed without replacement.

[[test_task_default_classpath]]
==== Relying on conventions for custom Test tasks

By default, when applying the link:java_plugin.html[`java`] plugin, the `testClassesDirs`
and `classpath` of all `Test` tasks have the same convention. Unless otherwise changed,
the default behavior is to execute the tests from the default `test` link:jvm_test_suite_plugin.html[`TestSuite`]
by configuring the task with the `classpath` and `testClassesDirs` from the `test` suite.
This behavior will be removed in Gradle 9.0.

While this existing default behavior is correct for the use case of executing the default unit
test suite under a different environment, it does not support the use case of executing
an entirely separate set of tests.

If you wish to continue including these tests, use the following code to avoid the deprecation warning in 8.1
and prepare for the behavior change in 9.0. Alternatively, consider migrating to test suites.

====
[.multi-language-sample]
=====
.build.gradle.kts
[source,kotlin]
----
val test by testing.suites.existing(JvmTestSuite::class)
tasks.named<Test>("myTestTask") {
    testClassesDirs = files(test.map { it.sources.output.classesDirs })
    classpath = files(test.map { it.sources.runtimeClasspath })
}
----
=====
[.multi-language-sample]
=====
.build.gradle
[source,groovy]
----
tasks.myTestTask {
    testClassesDirs = testing.suites.test.sources.output.classesDirs
    classpath = testing.suites.test.sources.runtimeClasspath
}
----
=====
====


[[gmm_modification_after_publication_populated]]
==== Modifying Gradle Module Metadata after a publication has been populated

Altering the link:publishing_gradle_module_metadata.html[GMM] (e.g., changing a component configuration variants) *after* a Maven or Ivy publication has been populated from their components is now deprecated.
This feature will be removed in Gradle 9.0.

Eager population of the publication can happen if the following methods are called:

* Maven
** link:{javadocPath}/org/gradle/api/publish/maven/MavenPublication.html#getArtifacts--[MavenPublication.getArtifacts()]
* Ivy
** link:{javadocPath}/org/gradle/api/publish/ivy/IvyPublication.html#getArtifacts--[IvyPublication.getArtifacts()]
** link:{javadocPath}/org/gradle/api/publish/ivy/IvyPublication.html#getConfigurations--[IvyPublication.getConfigurations()]
** link:{javadocPath}/org/gradle/api/publish/ivy/IvyPublication.html#configurations(Action)--[IvyPublication.configurations(Action)]

Previously, the following code did not generate warnings, but it created inconsistencies between published artifacts:

====
[.multi-language-sample]
=====
.build.gradle.kts
[source,kotlin]
----
publishing {
    publications {
        create<MavenPublication>("maven") {
            from(components["java"])
        }
        create<IvyPublication>("ivy") {
            from(components["java"])
        }
    }
}

// These calls eagerly populate the Maven and Ivy publications

(publishing.publications["maven"] as MavenPublication).artifacts
(publishing.publications["ivy"] as IvyPublication).artifacts

val javaComponent = components["java"] as AdhocComponentWithVariants
javaComponent.withVariantsFromConfiguration(configurations["apiElements"]) { skip() }
javaComponent.withVariantsFromConfiguration(configurations["runtimeElements"]) { skip() }
----
=====
[.multi-language-sample]
=====
.build.gradle
[source,groovy]
----
publishing {
    publications {
        maven(MavenPublication) {
            from components.java
        }
        ivy(IvyPublication) {
            from components.java
        }
    }
}

// These calls eagerly populate the Maven and Ivy publications

publishing.publications.maven.artifacts
publishing.publications.ivy.artifacts

components.java.withVariantsFromConfiguration(configurations.apiElements) { skip() }
components.java.withVariantsFromConfiguration(configurations.runtimeElements) { skip() }
----
=====
====

In this example, the Maven and Ivy publications will contain the main JAR artifacts for the project, whereas the GMM link:https://github.com/gradle/gradle/blob/master/subprojects/docs/src/docs/design/gradle-module-metadata-latest-specification.md[module file] will omit them.

[[minimum_test_jvm_version]]
==== Running tests on JVM versions 6 and 7

Running JVM tests on JVM versions older than 8 is deprecated.
Testing on these versions will become an error in Gradle 9.0

[[kotlin_dsl_precompiled_gradle_lt_6]]
==== Applying Kotlin DSL precompiled scripts published with Gradle < 6.0

Applying Kotlin DSL precompiled scripts published with Gradle < 6.0 is deprecated.
Please use a version of the plugin published with Gradle >= 6.0.

[[kotlin_dsl_with_kgp_lt_1_8_0]]
==== Applying the `kotlin-dsl` together with Kotlin Gradle Plugin < 1.8.0

Applying the `kotlin-dsl` together with Kotlin Gradle Plugin < 1.8.0 is deprecated.
Please let Gradle control the version of `kotlin-dsl` by removing any explicit `kotlin-dsl` version constraints from your build logic.
This will let the `kotlin-dsl` plugin decide which version of the Kotlin Gradle Plugin to use.
If you explicitly declare which version of the Kotlin Gradle Plugin to use for your build logic, update it to >= 1.8.0.

[[kotlin_dsl_deprecated_catalogs_plugins_block]]
==== Accessing `libraries` or `bundles` from dependency version catalogs in the `plugins {}` block of a Kotlin script

Accessing `libraries` or `bundles` from dependency version catalogs in the `plugins {}` block of a Kotlin script is deprecated.
Please only use `versions` or `plugins` from dependency version catalogs in the `plugins {}` block.

[[validate_plugins_without_java_toolchain]]
==== Using `ValidatePlugins` task without a Java Toolchain

Using a task of type link:{javadocPath}/org/gradle/plugin/devel/tasks/ValidatePlugins.html[ValidatePlugins] without applying the link:toolchains.html[Java Toolchains] plugin is deprecated, and will become an error in Gradle 9.0.

To avoid this warning, please apply the plugin to your project:

====
[.multi-language-sample]
=====
.build.gradle.kts
[source,kotlin]
----
plugins {
    id("jdk-toolchains")
}
----
=====
[.multi-language-sample]
=====
.build.gradle
[source,groovy]
----
plugins {
    id 'jdk-toolchains'
}
----
=====
====

The Java Toolchains plugin is applied automatically by the link:java_plugin.html[Java plugin],
so you can also apply it to your project and it will fix the warning.

[[org_gradle_util_reports_deprecations]]
==== Deprecated members of the `org.gradle.util` package now report their deprecation

These members will be removed in Gradle 9.0.

* `VersionNumber`
* `WrapUtil.toDomainObjectSet(...)`
* `GUtil.toCamelCase(...)`
* `GUtil.toLowerCase(...)`
* `ConfigureUtil.configureByMap(...)`

[[ibm_semeru_should_not_be_used]]
==== Deprecated JVM vendor IBM Semeru

The enum constant `JvmVendorSpec.IBM_SEMERU` is now deprecated and will be removed in Gradle 9.0.

Please replace it by its equivalent `JvmVendorSpec.IBM` to avoid warnings and potential errors in the next major version release.

[[configuring_custom_build_layout]]
==== Setting custom build layout on `StartParameter` and `GradleBuild`

Following the <<upgrading_version_7.adoc#configuring_custom_build_layout, related previous deprecation>> of the behaviour in Gradle 7.1, it is now also deprecated to use related link:{javadocPath}/org/gradle/StartParameter.html[StartParameter] and link:{javadocPath}/org/gradle/api/tasks/GradleBuild.html[GradleBuild] properties.
These properties will be removed in Gradle 9.0.

Setting custom build file using link:{groovyDslPath}/org.gradle.api.tasks.GradleBuild.html#org.gradle.api.tasks.GradleBuild:buildFile[buildFile] property in link:{groovyDslPath}/org.gradle.api.tasks.GradleBuild.html[GradleBuild] task has been deprecated.

Please use the link:{groovyDslPath}/org.gradle.api.tasks.GradleBuild.html#org.gradle.api.tasks.GradleBuild:dir[dir] property instead to specify the root of the nested build.
Alternatively, consider using one of the recommended alternatives for link:{groovyDslPath}/org.gradle.api.tasks.GradleBuild.html[GradleBuild] task as suggested in <<authoring_maintainable_build_scripts#sec:avoiding_use_of_gradlebuild, Avoid using the GradleBuild task type>> section.

Setting custom build layout using link:{javadocPath}/org/gradle/StartParameter.html[StartParameter] methods link:{javadocPath}/org/gradle/StartParameter.html#setBuildFile-java.io.File-[setBuildFile(File)] and link:{javadocPath}/org/gradle/StartParameter.html#setSettingsFile-java.io.File-[setSettingsFile(File)] as well as the counterpart getters link:{javadocPath}/org/gradle/StartParameter.html#getBuildFile--[getBuildFile()] and link:{javadocPath}/org/gradle/StartParameter.html#getSettingsFile--[getSettingsFile()] have been deprecated.

Please use standard locations for settings and build files:

* settings file in the root of the build
* build file in the root of each subproject

[[disabling_user_home_cache_cleanup]]
==== Deprecated org.gradle.cache.cleanup property

The `org.gradle.cache.cleanup` property in `gradle.properties` under Gradle user home has been deprecated.  Please use the <<directory_layout#dir:gradle_user_home:configure_cache_cleanup,cache cleanup DSL>> instead to disable or modify the cleanup configuration.

Since the `org.gradle.cache.cleanup` property may still be needed for older versions of Gradle, this property may still be present and no deprecation warnings will be printed as long as it is also configured via the DSL.
The DSL value will always take preference over the `org.gradle.cache.cleanup` property.
If the desired configuration is to disable cleanup for older versions of Gradle (using `org.gradle.cache.cleanup`), but to enable cleanup with the default values for Gradle versions at or above Gradle 8, then cleanup should be configured to use link:{javadocPath}/org/gradle/api/cache/Cleanup.html#DEFAULT[Cleanup.DEFAULT]:

====
[.multi-language-sample]
=====
.cache-settings.gradle
[source,groovy]
----
if (GradleVersion.current() >= GradleVersion.version('8.0')) {
    apply from: "gradle8/cache-settings.gradle"
}
----
=====
[.multi-language-sample]
=====
.cache-settings.gradle.kts
[source,kotlin]
----
if (GradleVersion.current() >= GradleVersion.version("8.0")) {
    apply(from = "gradle8/cache-settings.gradle")
}
----
=====
====
====
[.multi-language-sample]
=====
.gradle8/cache-settings.gradle
[source,groovy]
----
beforeSettings { settings ->
    settings.caches {
        cleanup = Cleanup.DEFAULT
    }
}
----
=====
=====
.gradle8/cache-settings.gradle.kts
[source,kotlin]
----
beforeSettings {
    caches {
        cleanup.set(Cleanup.DEFAULT)
    }
}
----
=====
====

[no_relative_paths_for_java_executables]
==== Deprecated using relative paths to specify Java executables
Using relative file paths to point to Java executables is now deprecated and will become an error in Gradle 9.
This is done to reduce confusion about what such relative paths should resolve against.

=== Changes in the IDE integration

[[kotlin_dsl_plugins_catalogs_workaround]]
==== Workaround for false positive errors shown in Kotlin DSL `plugins {}` block using version catalog is not needed anymore

Version catalog accessors for plugin aliases in the `plugins {}` block aren't shown as errors in IntelliJ IDEA and Android Studio Kotlin script editor anymore.

If you were using the `@Suppress("DSL_SCOPE_VIOLATION")` annotation as a workaround, you can now remove it.

If you were using the link:https://plugins.jetbrains.com/plugin/18949-gradle-libs-error-suppressor[Gradle Libs Error Suppressor] IntelliJ IDEA plugin, you can now uninstall it.

After upgrading Gradle to 8.1 you will need to clear the IDE caches and restart.

Also see <<upgrading_version_8.adoc#kotlin_dsl_deprecated_catalogs_plugins_block, the deprecated usages of version catalogs in the Kotlin DSL `plugins {}` block>> above.
<|MERGE_RESOLUTION|>--- conflicted
+++ resolved
@@ -38,37 +38,6 @@
 [[changes_8.2]]
 == Upgrading from 8.1 and earlier
 
-<<<<<<< HEAD
-=== Potential breaking changes
-
-==== Kotlin DSL scripts emit compilation warnings
-
-=== Deprecations
-
-[[deprecated_configuration_usage]]
-==== Using configurations incorrectly
-
-Gradle will now warn at runtime when methods are called on Configurations that are not consistent with their intended usage.
-
-This change is part of a larger ongoing effort to make the intended behavior of configurations more consistent and predictable, and to unlock further speed and memory improvements in this area of Gradle.
-
-Starting in Gradle 9.0, using a configuration inconsistently with its intended usage will be prohibited. 
-
-TODO: MORE GENERAL ADVICE ON CREATING NEW EXTENDING CONFIGURATIONS, ETC.???
-=======
-=== Deprecations
-
-[[compile_options_generated_sources_directory]]
-==== `link:{javadocPath}/org/gradle/api/tasks/compile/CompileOptions.html[CompileOptions]` method deprecations
-
-The following methods on `CompileOptions` are deprecated:
-
-- `getAnnotationProcessorGeneratedSourcesDirectory()`
-- `setAnnotationProcessorGeneratedSourcesDirectory(File)`
-- `setAnnotationProcessorGeneratedSourcesDirectory(Provider<File>)`
-
-Current usages of these methods should migrate to `link:{javadocPath}/org/gradle/api/tasks/compile/CompileOptions.html#getGeneratedSourceOutputDirectory--[DirectoryProperty getGeneratedSourceOutputDirectory()]`
->>>>>>> c7ab6931
 
 [[changes_8.1]]
 == Upgrading from 8.0 and earlier
