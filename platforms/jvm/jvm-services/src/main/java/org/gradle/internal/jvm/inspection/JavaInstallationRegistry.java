/*
 * Copyright 2023 the original author or authors.
 *
 * Licensed under the Apache License, Version 2.0 (the "License");
 * you may not use this file except in compliance with the License.
 * You may obtain a copy of the License at
 *
 *      http://www.apache.org/licenses/LICENSE-2.0
 *
 * Unless required by applicable law or agreed to in writing, software
 * distributed under the License is distributed on an "AS IS" BASIS,
 * WITHOUT WARRANTIES OR CONDITIONS OF ANY KIND, either express or implied.
 * See the License for the specific language governing permissions and
 * limitations under the License.
 */

package org.gradle.internal.jvm.inspection;

import com.google.common.annotations.VisibleForTesting;
import org.gradle.api.GradleException;
import org.gradle.api.logging.Logger;
import org.gradle.api.logging.Logging;
import org.gradle.internal.logging.progress.ProgressLogger;
import org.gradle.internal.logging.progress.ProgressLoggerFactory;
import org.gradle.internal.operations.BuildOperationContext;
import org.gradle.internal.operations.BuildOperationDescriptor;
import org.gradle.internal.operations.BuildOperationRunner;
import org.gradle.internal.operations.CallableBuildOperation;
import org.gradle.internal.os.OperatingSystem;
import org.gradle.internal.service.scopes.Scope;
import org.gradle.internal.service.scopes.ServiceScope;
import org.gradle.jvm.toolchain.internal.InstallationLocation;
import org.gradle.jvm.toolchain.internal.InstallationSupplier;

import javax.inject.Inject;
import java.io.File;
import java.io.IOException;
import java.util.List;
import java.util.Set;
import java.util.concurrent.Callable;
import java.util.concurrent.ConcurrentHashMap;
import java.util.function.Function;
import java.util.function.Predicate;
import java.util.function.Supplier;
import java.util.stream.Collectors;

@ServiceScope(Scope.Build.class)
public class JavaInstallationRegistry {
    private final BuildOperationRunner buildOperationRunner;
    private final Installations installations;
    private final JvmMetadataDetector metadataDetector;
    private final Logger logger;
    private final OperatingSystem os;

    private final ProgressLoggerFactory progressLoggerFactory;
    private final JvmInstallationProblemReporter problemReporter;

    @Inject
    public JavaInstallationRegistry(
        List<InstallationSupplier> suppliers,
        JvmMetadataDetector metadataDetector,
        BuildOperationRunner buildOperationRunner,
        OperatingSystem os,
        ProgressLoggerFactory progressLoggerFactory,
        JvmInstallationProblemReporter problemReporter
    ) {
<<<<<<< HEAD
        this(suppliers, metadataDetector, Logging.getLogger(JavaInstallationRegistry.class), buildOperationRunner, os, progressLoggerFactory);
=======
        this(suppliers, metadataDetector, Logging.getLogger(JavaInstallationRegistry.class), executor, os, progressLoggerFactory, problemReporter);
>>>>>>> d6dbdf0e
    }

    private JavaInstallationRegistry(
        List<InstallationSupplier> suppliers,
        JvmMetadataDetector metadataDetector,
        Logger logger,
        BuildOperationRunner buildOperationRunner,
        OperatingSystem os,
        ProgressLoggerFactory progressLoggerFactory,
        JvmInstallationProblemReporter problemReporter
    ) {
        this.logger = logger;
        this.buildOperationRunner = buildOperationRunner;
        this.metadataDetector = metadataDetector;
        this.installations = new Installations(() -> maybeCollectInBuildOperation(suppliers));
        this.os = os;
        this.progressLoggerFactory = progressLoggerFactory;
        this.problemReporter = problemReporter;
    }

    @VisibleForTesting
    public static JavaInstallationRegistry withLogger(
        List<InstallationSupplier> suppliers,
        JvmMetadataDetector metadataDetector,
        Logger logger,
<<<<<<< HEAD
        BuildOperationRunner buildOperationRunner,
        ProgressLoggerFactory progressLoggerFactory
    ) {
        return new JavaInstallationRegistry(suppliers, metadataDetector, logger, buildOperationRunner, OperatingSystem.current(), progressLoggerFactory);
=======
        BuildOperationExecutor executor,
        ProgressLoggerFactory progressLoggerFactory,
        JvmInstallationProblemReporter problemDeduplicator
    ) {
        return new JavaInstallationRegistry(suppliers, metadataDetector, logger, executor, OperatingSystem.current(), progressLoggerFactory, problemDeduplicator);
>>>>>>> d6dbdf0e
    }

    private Set<InstallationLocation> maybeCollectInBuildOperation(List<InstallationSupplier> suppliers) {
        return buildOperationRunner.call(new ToolchainDetectionBuildOperation(() -> collectInstallations(suppliers)));
    }

    protected Set<InstallationLocation> listInstallations() {
        return installations.get();
    }

    public List<JvmToolchainMetadata> toolchains() {
        ProgressLogger progressLogger = progressLoggerFactory.newOperation(JavaInstallationRegistry.class).start("Discovering toolchains", "Discovering toolchains");
        List<JvmToolchainMetadata> result = listInstallations()
            .parallelStream()
            .peek(location -> progressLogger.progress("Extracting toolchain metadata from " + location.getDisplayName()))
            .map(this::resolveMetadata)
            .collect(Collectors.toList());
        progressLogger.completed();
        return result;
    }

    private JvmToolchainMetadata resolveMetadata(InstallationLocation location) {
        JvmInstallationMetadata metadata = metadataDetector.getMetadata(location);
        return new JvmToolchainMetadata(metadata, location);
    }

    public void addInstallation(InstallationLocation installation) {
        installations.add(installation);
    }

    private Set<InstallationLocation> collectInstallations(List<InstallationSupplier> suppliers) {
        return suppliers.parallelStream()
            .peek(x -> logger.debug("Discovering toolchains provided via {}", x.getSourceName()))
            .map(InstallationSupplier::get)
            .flatMap(Set::stream)
            .filter(this::installationExists)
            .map(this::canonicalize)
            .map(this::maybeGetEnclosedInstallation)
            .filter(this::installationHasExecutable)
            .filter(distinctByKey(InstallationLocation::getLocation))
            .collect(Collectors.toSet());
    }

    protected boolean installationExists(InstallationLocation installationLocation) {
        File file = installationLocation.getLocation();
        if (!file.exists()) {
            problemReporter.reportProblemIfNeeded(logger, installationLocation, "Directory " + installationLocation.getDisplayName() + " used for java installations does not exist");
            return false;
        }
        if (!file.isDirectory()) {
            problemReporter.reportProblemIfNeeded(logger, installationLocation, "Path for java installation " + installationLocation.getDisplayName() + " points to a file, not a directory");
            return false;
        }
        return true;
    }

    protected boolean installationHasExecutable(InstallationLocation installationLocation) {
        if (!hasJavaExecutable(installationLocation.getLocation())) {
            problemReporter.reportProblemIfNeeded(logger, installationLocation, "Path for java installation " + installationLocation.getDisplayName() + " does not contain a java executable");
            return false;
        }
        return true;
    }

    private InstallationLocation canonicalize(InstallationLocation location) {
        final File file = location.getLocation();
        try {
            final File canonicalFile = file.getCanonicalFile();
            final File javaHome = findJavaHome(canonicalFile);
            return location.withLocation(javaHome);
        } catch (IOException e) {
            throw new GradleException(String.format("Could not canonicalize path to java installation: %s.", file), e);
        }
    }

    private InstallationLocation maybeGetEnclosedInstallation(InstallationLocation location) {
        final File home = location.getLocation();
        final File parentPath = home.getParentFile();
        final boolean isEmbeddedJre = home.getName().equalsIgnoreCase("jre");
        if (isEmbeddedJre && hasJavaExecutable(parentPath)) {
            return location.withLocation(parentPath);
        }
        return location;
    }

    private File findJavaHome(File potentialHome) {
        if (os.isMacOsX() && new File(potentialHome, "Contents/Home").exists()) {
            return new File(potentialHome, "Contents/Home");
        }
        final File standaloneJre = new File(potentialHome, "jre");
        if (!hasJavaExecutable(potentialHome) && hasJavaExecutable(standaloneJre)) {
            return standaloneJre;
        }
        return potentialHome;
    }

    private boolean hasJavaExecutable(File potentialHome) {
        return new File(potentialHome, os.getExecutableName("bin/java")).exists();
    }

    public static <T> Predicate<T> distinctByKey(Function<? super T, ?> keyExtractor) {
        Set<Object> seen = ConcurrentHashMap.newKeySet();
        return t -> seen.add(keyExtractor.apply(t));
    }


    private static class ToolchainDetectionBuildOperation implements CallableBuildOperation<Set<InstallationLocation>> {
        private final Callable<Set<InstallationLocation>> detectionStrategy;

        public ToolchainDetectionBuildOperation(Callable<Set<InstallationLocation>> detectionStrategy) {
            this.detectionStrategy = detectionStrategy;
        }

        @Override
        public Set<InstallationLocation> call(BuildOperationContext context) throws Exception {
            return detectionStrategy.call();
        }

        @Override
        public BuildOperationDescriptor.Builder description() {
            return BuildOperationDescriptor
                .displayName("Toolchain detection")
                .progressDisplayName("Detecting local java toolchains");
        }
    }

    private static class Installations {

        private final Supplier<Set<InstallationLocation>> initializer;

        private Set<InstallationLocation> locations = null;

        Installations(Supplier<Set<InstallationLocation>> initializer) {
            this.initializer = initializer;
        }

        synchronized Set<InstallationLocation> get() {
            initIfNeeded();
            return locations;
        }

        synchronized void add(InstallationLocation location) {
            initIfNeeded();
            locations.add(location);
        }

        private void initIfNeeded() {
            if (locations == null) {
                locations = initializer.get();
            }
        }

    }

}<|MERGE_RESOLUTION|>--- conflicted
+++ resolved
@@ -64,11 +64,7 @@
         ProgressLoggerFactory progressLoggerFactory,
         JvmInstallationProblemReporter problemReporter
     ) {
-<<<<<<< HEAD
-        this(suppliers, metadataDetector, Logging.getLogger(JavaInstallationRegistry.class), buildOperationRunner, os, progressLoggerFactory);
-=======
-        this(suppliers, metadataDetector, Logging.getLogger(JavaInstallationRegistry.class), executor, os, progressLoggerFactory, problemReporter);
->>>>>>> d6dbdf0e
+        this(suppliers, metadataDetector, Logging.getLogger(JavaInstallationRegistry.class), buildOperationRunner, os, progressLoggerFactory, problemReporter);
     }
 
     private JavaInstallationRegistry(
@@ -94,18 +90,11 @@
         List<InstallationSupplier> suppliers,
         JvmMetadataDetector metadataDetector,
         Logger logger,
-<<<<<<< HEAD
         BuildOperationRunner buildOperationRunner,
-        ProgressLoggerFactory progressLoggerFactory
-    ) {
-        return new JavaInstallationRegistry(suppliers, metadataDetector, logger, buildOperationRunner, OperatingSystem.current(), progressLoggerFactory);
-=======
-        BuildOperationExecutor executor,
         ProgressLoggerFactory progressLoggerFactory,
         JvmInstallationProblemReporter problemDeduplicator
     ) {
-        return new JavaInstallationRegistry(suppliers, metadataDetector, logger, executor, OperatingSystem.current(), progressLoggerFactory, problemDeduplicator);
->>>>>>> d6dbdf0e
+        return new JavaInstallationRegistry(suppliers, metadataDetector, logger, buildOperationRunner, OperatingSystem.current(), progressLoggerFactory, problemDeduplicator);
     }
 
     private Set<InstallationLocation> maybeCollectInBuildOperation(List<InstallationSupplier> suppliers) {
